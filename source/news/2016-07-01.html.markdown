--- conflicted
+++ resolved
@@ -66,11 +66,7 @@
 end
 ```
 
-<<<<<<< HEAD
 This allows you to define each rules with additional rules for the value itself. For example let’s define a rule where the `:data` key is required and its value must be an array with 3 elements - where every element is an integer:
-=======
-This finally allows us to define each rules with additional rules for the value itself. For example let’s define a rule that specifies that the `:data` key is required and its value must be an array with 3 elements - where every element is an integer:
->>>>>>> 47c9f13c
 
 ``` ruby
 Dry::Validation.Schema do
