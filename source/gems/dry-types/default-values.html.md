---
title: Default Values
layout: gem-single
---

A type with a default value will return the configured value when the input is `nil`:

``` ruby
PostStatus = Types::Strict::String.default('draft')

PostStatus[nil] # "draft"
PostStatus["published"] # "published"
PostStatus[true] # raises ConstraintError
```

It respects type coercions too:

``` ruby
PostStatus = Types::Form::String.default('draft')

# this works because an empty string in `form` category is coerced to `nil`
PostStatus[''] # "draft"
PostStatus["published"] # "published"
```

It works with a callable value:

``` ruby
CallableDateTime = Types::DateTime.default { DateTime.now }

CallableDateTime[nil]
# => #<DateTime: 2017-05-06T00:43:06+03:00 ((2457879j,78186s,649279000n),+10800s,2299161j)>
CallableDateTime[nil]
# => #<DateTime: 2017-05-06T00:43:07+03:00 ((2457879j,78187s,635494000n),+10800s,2299161j)>
```

<<<<<<< HEAD
**Be careful:** types will return the **same instance** of the default value every time. This may cause problems if you mutate the returned value after receiving it:

```ruby
default_0 = PostStatus.(nil)
# => "draft"
default_1 = PostStatus.(nil)
# => "draft"

# Both variables point to the same string:
default_0.object_id == default_1.object_id
# => true

# Mutating the string will change the default value of type:
default_0 << '_mutated'
PostStatus.(nil)
# => "draft_mutated" # not "draft"
```

You can guard against these kind of errors by calling `freeze` when setting the default:

```ruby
PostStatus = Types::Form::String.default('draft'.freeze)
default = PostStatus.(nil)
default << 'attempt to mutate default'
# => RuntimeError: can't modify frozen string

# If you really want to mutate it, call `dup` on it first:
default = default.dup
default << "this time it'll work"
=======
It also receives the type constructor as an argument:

```ruby
CallableDateTime = Types::DateTime.constructor(&:to_datetime).default { |type| type[Time.now] }

CallableDateTime[Time.now]
# => #<DateTime: 2017-05-06T01:13:06+03:00 ((2457879j,79986s,63464000n),+10800s,2299161j)>
CallableDateTime[Date.today]
# => #<DateTime: 2017-05-06T00:00:00+00:00 ((2457880j,0s,0n),+0s,2299161j)>
CallableDateTime[nil]
# => #<DateTime: 2017-05-06T01:13:06+03:00 ((2457879j,79986s,63503000n),+10800s,2299161j)>
```

**WARNING**: If the value passed to the `.default` block does not match the type constraints, this will not throw an exception, because it not pass to the constructor and will be used as is.

```ruby
CallableDateTime = Types::DateTime.constructor(&:to_datetime).default { Time.now }

CallableDateTime[Time.now]
# => #<DateTime: 2017-05-06T00:50:09+03:00 ((2457879j,78609s,839588000n),+10800s,2299161j)>
CallableDateTime[Date.today]
# => #<DateTime: 2017-05-06T00:00:00+00:00 ((2457880j,0s,0n),+0s,2299161j)>
CallableDateTime[nil]
# => 2017-05-06 00:50:15 +0300
>>>>>>> 326f4137
```<|MERGE_RESOLUTION|>--- conflicted
+++ resolved
@@ -34,7 +34,19 @@
 # => #<DateTime: 2017-05-06T00:43:07+03:00 ((2457879j,78187s,635494000n),+10800s,2299161j)>
 ```
 
-<<<<<<< HEAD
+It also receives the type constructor as an argument:
+
+```ruby
+CallableDateTime = Types::DateTime.constructor(&:to_datetime).default { |type| type[Time.now] }
+
+CallableDateTime[Time.now]
+# => #<DateTime: 2017-05-06T01:13:06+03:00 ((2457879j,79986s,63464000n),+10800s,2299161j)>
+CallableDateTime[Date.today]
+# => #<DateTime: 2017-05-06T00:00:00+00:00 ((2457880j,0s,0n),+0s,2299161j)>
+CallableDateTime[nil]
+# => #<DateTime: 2017-05-06T01:13:06+03:00 ((2457879j,79986s,63503000n),+10800s,2299161j)>
+```
+
 **Be careful:** types will return the **same instance** of the default value every time. This may cause problems if you mutate the returned value after receiving it:
 
 ```ruby
@@ -64,21 +76,9 @@
 # If you really want to mutate it, call `dup` on it first:
 default = default.dup
 default << "this time it'll work"
-=======
-It also receives the type constructor as an argument:
-
-```ruby
-CallableDateTime = Types::DateTime.constructor(&:to_datetime).default { |type| type[Time.now] }
-
-CallableDateTime[Time.now]
-# => #<DateTime: 2017-05-06T01:13:06+03:00 ((2457879j,79986s,63464000n),+10800s,2299161j)>
-CallableDateTime[Date.today]
-# => #<DateTime: 2017-05-06T00:00:00+00:00 ((2457880j,0s,0n),+0s,2299161j)>
-CallableDateTime[nil]
-# => #<DateTime: 2017-05-06T01:13:06+03:00 ((2457879j,79986s,63503000n),+10800s,2299161j)>
 ```
 
-**WARNING**: If the value passed to the `.default` block does not match the type constraints, this will not throw an exception, because it not pass to the constructor and will be used as is.
+**Warning on using with constrained types**: If the value passed to the `.default` block does not match the type constraints, this will not throw an exception, because it not pass to the constructor and will be used as is.
 
 ```ruby
 CallableDateTime = Types::DateTime.constructor(&:to_datetime).default { Time.now }
@@ -89,5 +89,4 @@
 # => #<DateTime: 2017-05-06T00:00:00+00:00 ((2457880j,0s,0n),+0s,2299161j)>
 CallableDateTime[nil]
 # => 2017-05-06 00:50:15 +0300
->>>>>>> 326f4137
 ```