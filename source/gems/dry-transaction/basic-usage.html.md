---
title: Basic usage
layout: gem-single
---

### Providing a container

All you need to use dry-transaction is a container to hold your application’s operations. Each operation must respond to `#call(input)`.

The operations will be resolved from the container via `#[]`. For our examples, we’ll use a [`dry-container`](http://dry-rb.org/gems/dry-container):

```ruby
require "dry-container"
require "dry-monads"

class Container
  extend Dry::Container::Mixin

  register :process, -> input {
    Dry::Monads.Right(name: input["name"], email: input["email"])
  }

  register :validate, -> input {
    input[:email].nil? ? Dry::Monads.Left(:not_valid) : Dry::Monads.Right(input)
  }

  register :persist, -> input {
    DB << input; Dry::Monads.Right(:input)
  }
end
```

### Defining a transaction

Define a transaction to bring your operations together:

```ruby
save_user = Dry.Transaction(container: Container) do
  step :process
  step :validate
  step :persist
end
```

### Calling a transaction

Calling a transaction will run its operations in their specified order, with the output of each operation becoming the input for the next.

```ruby
DB = []

save_user.call("name" => "Jane", "email" => "jane@doe.com")
# => Right({:name=>"Jane", :email=>"jane@doe.com"})

DB
# => [{:name=>"Jane", :email=>"jane@doe.com"}]
```

Each transaction returns a result value wrapped in a `Left` or `Right` object (based on the output of its final step). You can handle these results (including errors arising from particular steps) with a match block:

```ruby
save_user.call(name: "Jane", email: "jane@doe.com") do |m|
  m.success do |value|
    puts "Succeeded!"
  end

  m.failure :validate do |error|
    # Runs only when the transaction fails on the :validate step
    puts "Please provide a valid user."
  end

  m.failure do |error|
    # Runs for any failure (including :validate failures)
    puts "Couldn’t save this user."
  end
end
```

The match cases are executed in order. The first match wins and halts subsequent matching. The result from the match also becomes the method call’s return value.

### Passing additional step arguments

You can pass additional arguments to step operations at the time of calling your transaction. Provide these arguments as an array, and they’ll be [splatted](https://endofline.wordpress.com/2011/01/21/the-strange-ruby-splat/) into the front of the operation’s arguments. This means that transactions can effectively support operations with any sort of `#call(*args, input)` interface.

```ruby
DB = []

class Container
  extend Dry::Container::Mixin

<<<<<<< HEAD
  register :process, -> input {
    Dry::Monads.Right(name: input["name"], email: input["email"])
  }

  register :validate, -> allowed, input {
    input[:email].include?(allowed) ? Dry::Monads.Left(:not_valid) : Dry::Monads.Right(input)
  }

  register :persist, -> input {
    DB << input; Dry::Monads.Right(:input)
  }
=======
  register :process, -> input { Right(name: input["name"], email: input["email"]) }
  register :validate, -> allowed, input { input[:email].include?(allowed) ? Left(:not_valid) : Right(input) }
  register :persist, -> input { DB << input; Right(input) }
>>>>>>> 649b0c1e
end

save_user = Dry.Transaction(container: Container) do
  step :process
  step :validate
  step :persist
end

input = {"name" => "Jane", "email" => "jane@doe.com"}
save_user.call(input, validate: ["doe.com"])
# => Right({:name=>"Jane", :email=>"jane@doe.com"})

save_user.call(input, validate: ["smith.com"])
# => Left(:not_valid)
```

### Working with a larger container

In practice, your container won’t be a trivial collection of generically named operations. You can keep your transaction step names simple by using the `with:` option to provide the identifiers for the operations within your container:

```ruby
save_user = Dry.Transaction(container: LargeAppContainer) do
  step :process, with: "processors.process_user"
  step :validate, with: "validation.validate_user"
  step :persist, with: "persistance.commands.update_user"
end
```<|MERGE_RESOLUTION|>--- conflicted
+++ resolved
@@ -25,7 +25,7 @@
   }
 
   register :persist, -> input {
-    DB << input; Dry::Monads.Right(:input)
+    DB << input; Dry::Monads.Right(input)
   }
 end
 ```
@@ -88,7 +88,6 @@
 class Container
   extend Dry::Container::Mixin
 
-<<<<<<< HEAD
   register :process, -> input {
     Dry::Monads.Right(name: input["name"], email: input["email"])
   }
@@ -98,13 +97,8 @@
   }
 
   register :persist, -> input {
-    DB << input; Dry::Monads.Right(:input)
+    DB << input; Dry::Monads.Right(input)
   }
-=======
-  register :process, -> input { Right(name: input["name"], email: input["email"]) }
-  register :validate, -> allowed, input { input[:email].include?(allowed) ? Left(:not_valid) : Right(input) }
-  register :persist, -> input { DB << input; Right(input) }
->>>>>>> 649b0c1e
 end
 
 save_user = Dry.Transaction(container: Container) do
